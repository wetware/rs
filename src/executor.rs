--- conflicted
+++ resolved
@@ -7,7 +7,7 @@
 use reqwest;
 use subprocess::{Exec, Redirection};
 use tempfile::TempDir;
-use tracing::{debug, info, warn};
+use tracing::{debug, info};
 
 /// Environment for subprocess execution
 pub struct ExecutorEnv {
@@ -298,8 +298,4 @@
         let result = FDManager::new(fd_flags);
         assert!(result.is_err());
     }
-}
-<<<<<<< HEAD
-=======
- 
->>>>>>> f010c569
+}