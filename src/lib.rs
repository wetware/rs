//! Wetware - P2P sandbox for Web3 applications
//!
//! This library provides cell execution capabilities using Wasmtime, supporting
//! per-stream instantiation with duplex pipe communication.

<<<<<<< HEAD
pub mod boot;
pub mod cell;
pub mod config;
pub mod resolver;

// Re-export commonly used types for convenience
pub use cell::{Config, Proc};
pub use config::LogLevel;
=======
pub mod cell;
pub mod cli;
pub mod config;
pub mod guest;
pub mod net;

// Re-export commonly used types for convenience
pub use cell::{Config, Proc};
pub use config::LogLevel;
pub use net::boot::BootConfig;
pub use net::resolver::ServiceResolver;
>>>>>>> 77fb5359
<|MERGE_RESOLUTION|>--- conflicted
+++ resolved
@@ -3,25 +3,15 @@
 //! This library provides cell execution capabilities using Wasmtime, supporting
 //! per-stream instantiation with duplex pipe communication.
 
-<<<<<<< HEAD
-pub mod boot;
-pub mod cell;
-pub mod config;
-pub mod resolver;
-
-// Re-export commonly used types for convenience
-pub use cell::{Config, Proc};
-pub use config::LogLevel;
-=======
 pub mod cell;
 pub mod cli;
 pub mod config;
 pub mod guest;
+pub mod loaders;
 pub mod net;
 
 // Re-export commonly used types for convenience
 pub use cell::{Config, Proc};
 pub use config::LogLevel;
 pub use net::boot::BootConfig;
-pub use net::resolver::ServiceResolver;
->>>>>>> 77fb5359
+pub use net::resolver::ServiceResolver;